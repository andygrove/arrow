// Licensed to the Apache Software Foundation (ASF) under one
// or more contributor license agreements.  See the NOTICE file
// distributed with this work for additional information
// regarding copyright ownership.  The ASF licenses this file
// to you under the Apache License, Version 2.0 (the
// "License"); you may not use this file except in compliance
// with the License.  You may obtain a copy of the License at
//
//   http://www.apache.org/licenses/LICENSE-2.0
//
// Unless required by applicable law or agreed to in writing,
// software distributed under the License is distributed on an
// "AS IS" BASIS, WITHOUT WARRANTIES OR CONDITIONS OF ANY
// KIND, either express or implied.  See the License for the
// specific language governing permissions and limitations
// under the License.

//! Defines a [`BufferBuilder`](crate::array::BufferBuilder) capable
//! of creating a [`Buffer`](crate::buffer::Buffer) which can be used
//! as an internal buffer in an [`ArrayData`](crate::array::ArrayData)
//! object.

use std::any::Any;
use std::collections::HashMap;
use std::io::Write;
use std::marker::PhantomData;
use std::mem;
use std::sync::Arc;

use crate::array::*;
use crate::buffer::{Buffer, MutableBuffer};
use crate::datatypes::*;
use crate::error::{ArrowError, Result};
use crate::util::bit_util;

///  Converts a `MutableBuffer` to a `BufferBuilder<T>`.
///
/// `slots` is the number of array slots currently represented in the `MutableBuffer`.
pub(crate) fn mutable_buffer_to_builder<T: ArrowPrimitiveType>(
    mutable_buffer: MutableBuffer,
    slots: usize,
) -> BufferBuilder<T> {
    BufferBuilder::<T> {
        buffer: mutable_buffer,
        len: slots,
        _marker: PhantomData,
    }
}

///  Converts a `BufferBuilder<T>` into it's underlying `MutableBuffer`.
///
/// `From` is not implemented because associated type bounds are unstable.
pub(crate) fn builder_to_mutable_buffer<T: ArrowPrimitiveType>(
    builder: BufferBuilder<T>,
) -> MutableBuffer {
    builder.buffer
}

/// Builder for creating a [`Buffer`](crate::buffer::Buffer) object.
///
/// This builder is implemented for primitive types and creates a
/// buffer with a zero-copy `build()` method.
///
/// See trait [`BufferBuilderTrait`](crate::array::BufferBuilderTrait)
/// for further documentation and examples.
///
/// A [`Buffer`](crate::buffer::Buffer) is the underlying data
/// structure of Arrow's [`Arrays`](crate::array::Array).
///
/// For all supported types, there are type definitions for the
/// generic version of `BufferBuilder<T>`, e.g. `UInt8BufferBuilder`.
///
/// # Example:
///
/// ```
/// use arrow::array::{UInt8BufferBuilder, BufferBuilderTrait};
///
/// # fn main() -> arrow::error::Result<()> {
/// let mut builder = UInt8BufferBuilder::new(100);
/// builder.append_slice(&[42, 43, 44]);
/// builder.append(45);
/// let buffer = builder.finish();
///
/// assert_eq!(unsafe { buffer.typed_data::<u8>() }, &[42, 43, 44, 45]);
/// # Ok(())
/// # }
/// ```
pub struct BufferBuilder<T: ArrowPrimitiveType> {
    buffer: MutableBuffer,
    len: usize,
    _marker: PhantomData<T>,
}

/// Trait for simplifying the construction of [`Buffers`](crate::buffer::Buffer).
///
/// This trait is used mainly to offer separate implementations for
/// numeric types and boolean types, while still be able to call methods on buffer builder
/// with generic primitive type.
/// Seperate implementations of this trait allow to add implementation-details,
/// e.g. the implementation for boolean types uses bit-packing.
pub trait BufferBuilderTrait<T: ArrowPrimitiveType> {
    /// Creates a new builder with initial capacity for _at least_ `capacity`
    /// elements of type `T`.
    ///
    /// The capacity can later be manually adjusted with the
    /// [`reserve()`](BufferBuilderTrait::reserve) method.
    /// Also the
    /// [`append()`](BufferBuilderTrait::append),
    /// [`append_slice()`](BufferBuilderTrait::append_slice) and
    /// [`advance()`](BufferBuilderTrait::advance)
    /// methods automatically increase the capacity if needed.
    ///
    /// # Example:
    ///
    /// ```
    /// use arrow::array::{UInt8BufferBuilder, BufferBuilderTrait};
    ///
    /// let mut builder = UInt8BufferBuilder::new(10);
    ///
    /// assert!(builder.capacity() >= 10);
    /// ```
    fn new(capacity: usize) -> Self;

    /// Returns the current number of array elements in the internal buffer.
    ///
    /// # Example:
    ///
    /// ```
    /// use arrow::array::{UInt8BufferBuilder, BufferBuilderTrait};
    ///
    /// let mut builder = UInt8BufferBuilder::new(10);
    /// builder.append(42);
    ///
    /// assert_eq!(builder.len(), 1);
    /// ```
    fn len(&self) -> usize;

    /// Returns the actual capacity (number of elements) of the internal buffer.
    ///
    /// Note: the internal capacity returned by this method might be larger than
    /// what you'd expect after setting the capacity in the `new()` or `reserve()`
    /// functions.
    fn capacity(&self) -> usize;

    /// Increases the number of elements in the internal buffer by `n`
    /// and resizes the buffer as needed.
    ///
    /// The values of the newly added elements are undefined.
    /// This method is usually used when appending `NULL` values to the buffer
    /// as they still require physical memory space.
    ///
    /// # Example:
    ///
    /// ```
    /// use arrow::array::{UInt8BufferBuilder, BufferBuilderTrait};
    ///
    /// let mut builder = UInt8BufferBuilder::new(10);
    /// builder.advance(2);
    ///
    /// assert_eq!(builder.len(), 2);
    /// ```
    fn advance(&mut self, n: usize) -> Result<()>;

    /// Reserves memory for _at least_ `n` more elements of type `T`.
    ///
    /// # Example:
    ///
    /// ```
    /// use arrow::array::{UInt8BufferBuilder, BufferBuilderTrait};
    ///
    /// let mut builder = UInt8BufferBuilder::new(10);
    /// builder.reserve(10);
    ///
    /// assert!(builder.capacity() >= 20);
    /// ```
    fn reserve(&mut self, n: usize) -> Result<()>;

    /// Appends a value of type `T` into the builder,
    /// growing the internal buffer as needed.
    ///
    /// # Example:
    ///
    /// ```
    /// use arrow::array::{UInt8BufferBuilder, BufferBuilderTrait};
    ///
    /// let mut builder = UInt8BufferBuilder::new(10);
    /// builder.append(42);
    ///
    /// assert_eq!(builder.len(), 1);
    /// ```
    fn append(&mut self, value: T::Native) -> Result<()>;

    /// Appends a value of type `T` into the builder N times,
    /// growing the internal buffer as needed.
    ///
    /// # Example:
    ///
    /// ```
    /// use arrow::array::{UInt8BufferBuilder, BufferBuilderTrait};
    ///
    /// let mut builder = UInt8BufferBuilder::new(10);
    /// builder.append_n(10, 42);
    ///
    /// assert_eq!(builder.len(), 10);
    /// ```
    fn append_n(&mut self, n: usize, value: T::Native) -> Result<()>;

    /// Appends a slice of type `T`, growing the internal buffer as needed.
    ///
    /// # Example:
    ///
    /// ```
    /// use arrow::array::{UInt8BufferBuilder, BufferBuilderTrait};
    ///
    /// let mut builder = UInt8BufferBuilder::new(10);
    /// builder.append_slice(&[42, 44, 46]);
    ///
    /// assert_eq!(builder.len(), 3);
    /// ```
    fn append_slice(&mut self, slice: &[T::Native]) -> Result<()>;

    /// Resets this builder and returns an immutable [`Buffer`](crate::buffer::Buffer).
    ///
    /// # Example:
    ///
    /// ```
    /// use arrow::array::{UInt8BufferBuilder, BufferBuilderTrait};
    ///
    /// let mut builder = UInt8BufferBuilder::new(10);
    /// builder.append_slice(&[42, 44, 46]);
    ///
    /// let buffer = builder.finish();
    ///
    /// assert_eq!(unsafe { buffer.typed_data::<u8>() }, &[42, 44, 46]);
    /// ```
    fn finish(&mut self) -> Buffer;
}

impl<T: ArrowPrimitiveType> BufferBuilderTrait<T> for BufferBuilder<T> {
    default fn new(capacity: usize) -> Self {
        let buffer = MutableBuffer::new(capacity * mem::size_of::<T::Native>());
        Self {
            buffer,
            len: 0,
            _marker: PhantomData,
        }
    }

    fn len(&self) -> usize {
        self.len
    }

    fn capacity(&self) -> usize {
        let bit_capacity = self.buffer.capacity() * 8;
        bit_capacity / T::get_bit_width()
    }

    default fn advance(&mut self, i: usize) -> Result<()> {
        let new_buffer_len = (self.len + i) * mem::size_of::<T::Native>();
        self.buffer.resize(new_buffer_len)?;
        self.len += i;
        Ok(())
    }

    default fn reserve(&mut self, n: usize) -> Result<()> {
        let new_capacity = self.len + n;
        let byte_capacity = mem::size_of::<T::Native>() * new_capacity;
        self.buffer.reserve(byte_capacity)?;
        Ok(())
    }

    default fn append(&mut self, v: T::Native) -> Result<()> {
        self.reserve(1)?;
        self.write_bytes(v.to_byte_slice(), 1)
    }

    default fn append_n(&mut self, n: usize, v: T::Native) -> Result<()> {
        self.reserve(n)?;
        for _ in 0..n {
            self.write_bytes(v.to_byte_slice(), 1)?;
        }
        Ok(())
    }

    default fn append_slice(&mut self, slice: &[T::Native]) -> Result<()> {
        let array_slots = slice.len();
        self.reserve(array_slots)?;
        self.write_bytes(slice.to_byte_slice(), array_slots)
    }

    default fn finish(&mut self) -> Buffer {
        let buf = std::mem::replace(&mut self.buffer, MutableBuffer::new(0));
        self.len = 0;
        buf.freeze()
    }
}

impl<T: ArrowPrimitiveType> BufferBuilder<T> {
    /// Writes a byte slice to the underlying buffer and updates the `len`, i.e. the
    /// number array elements in the builder.  Also, converts the `io::Result`
    /// required by the `Write` trait to the Arrow `Result` type.
    fn write_bytes(&mut self, bytes: &[u8], len_added: usize) -> Result<()> {
        let write_result = self.buffer.write(bytes);
        // `io::Result` has many options one of which we use, so pattern matching is
        // overkill here
        if write_result.is_err() {
            Err(ArrowError::MemoryError(
                "Could not write to Buffer, not big enough".to_string(),
            ))
        } else {
            self.len += len_added;
            Ok(())
        }
    }
}

impl BufferBuilderTrait<BooleanType> for BufferBuilder<BooleanType> {
    fn new(capacity: usize) -> Self {
        let byte_capacity = bit_util::ceil(capacity, 8);
        let actual_capacity = bit_util::round_upto_multiple_of_64(byte_capacity);
        let mut buffer = MutableBuffer::new(actual_capacity);
        buffer.set_null_bits(0, actual_capacity);
        Self {
            buffer,
            len: 0,
            _marker: PhantomData,
        }
    }

    fn advance(&mut self, i: usize) -> Result<()> {
        let new_buffer_len = bit_util::ceil(self.len + i, 8);
        self.buffer.resize(new_buffer_len)?;
        self.len += i;
        Ok(())
    }

    fn append(&mut self, v: bool) -> Result<()> {
        self.reserve(1)?;
        if v {
            // For performance the `len` of the buffer is not updated on each append but
            // is updated in the `freeze` method instead.
            unsafe {
                bit_util::set_bit_raw(self.buffer.raw_data_mut(), self.len);
            }
        }
        self.len += 1;
        Ok(())
    }

    fn append_n(&mut self, n: usize, v: bool) -> Result<()> {
        self.reserve(n)?;
        if v {
            unsafe {
                bit_util::set_bits_raw(self.buffer.raw_data_mut(), self.len, self.len + n)
            }
        }
        self.len += n;
        Ok(())
    }

    fn append_slice(&mut self, slice: &[bool]) -> Result<()> {
        self.reserve(slice.len())?;
        for v in slice {
            if *v {
                // For performance the `len` of the buffer is not
                // updated on each append but is updated in the
                // `freeze` method instead.
                unsafe {
                    bit_util::set_bit_raw(self.buffer.raw_data_mut(), self.len);
                }
            }
            self.len += 1;
        }
        Ok(())
    }

    fn reserve(&mut self, n: usize) -> Result<()> {
        let new_capacity = self.len + n;
        if new_capacity > self.capacity() {
            let new_byte_capacity = bit_util::ceil(new_capacity, 8);
            let existing_capacity = self.buffer.capacity();
            let new_capacity = self.buffer.reserve(new_byte_capacity)?;
            self.buffer
                .set_null_bits(existing_capacity, new_capacity - existing_capacity);
        }
        Ok(())
    }

    fn finish(&mut self) -> Buffer {
        // `append` does not update the buffer's `len` so do it before `freeze` is called.
        let new_buffer_len = bit_util::ceil(self.len, 8);
        debug_assert!(new_buffer_len >= self.buffer.len());
        let mut buf = std::mem::replace(&mut self.buffer, MutableBuffer::new(0));
        self.len = 0;
        buf.resize(new_buffer_len).unwrap();
        buf.freeze()
    }
}

/// Trait for dealing with different array builders at runtime
pub trait ArrayBuilder: Any {
    /// Returns the number of array slots in the builder
    fn len(&self) -> usize;

    /// Builds the array
    fn finish(&mut self) -> ArrayRef;

    /// Returns the builder as a non-mutable `Any` reference.
    ///
    /// This is most useful when one wants to call non-mutable APIs on a specific builder
    /// type. In this case, one can first cast this into a `Any`, and then use
    /// `downcast_ref` to get a reference on the specific builder.
    fn as_any(&self) -> &Any;

    /// Returns the builder as a mutable `Any` reference.
    ///
    /// This is most useful when one wants to call mutable APIs on a specific builder
    /// type. In this case, one can first cast this into a `Any`, and then use
    /// `downcast_mut` to get a reference on the specific builder.
    fn as_any_mut(&mut self) -> &mut Any;

    /// Returns the boxed builder as a box of `Any`.
    fn into_box_any(self: Box<Self>) -> Box<Any>;
}

///  Array builder for fixed-width primitive types
pub struct PrimitiveBuilder<T: ArrowPrimitiveType> {
    values_builder: BufferBuilder<T>,
    bitmap_builder: BooleanBufferBuilder,
}

impl<T: ArrowPrimitiveType> ArrayBuilder for PrimitiveBuilder<T> {
    /// Returns the builder as a non-mutable `Any` reference.
    fn as_any(&self) -> &Any {
        self
    }

    /// Returns the builder as a mutable `Any` reference.
    fn as_any_mut(&mut self) -> &mut Any {
        self
    }

    /// Returns the boxed builder as a box of `Any`.
    fn into_box_any(self: Box<Self>) -> Box<Any> {
        self
    }

    /// Returns the number of array slots in the builder
    fn len(&self) -> usize {
        self.values_builder.len
    }

    /// Builds the array and reset this builder.
    fn finish(&mut self) -> ArrayRef {
        Arc::new(self.finish())
    }
}

impl<T: ArrowPrimitiveType> PrimitiveBuilder<T> {
    /// Creates a new primitive array builder
    pub fn new(capacity: usize) -> Self {
        Self {
            values_builder: BufferBuilder::<T>::new(capacity),
            bitmap_builder: BooleanBufferBuilder::new(capacity),
        }
    }

    /// Returns the capacity of this builder measured in slots of type `T`
    pub fn capacity(&self) -> usize {
        self.values_builder.capacity()
    }

    /// Appends a value of type `T` into the builder
    pub fn append_value(&mut self, v: T::Native) -> Result<()> {
        self.bitmap_builder.append(true)?;
        self.values_builder.append(v)?;
        Ok(())
    }

    /// Appends a null slot into the builder
    pub fn append_null(&mut self) -> Result<()> {
        self.bitmap_builder.append(false)?;
        self.values_builder.advance(1)?;
        Ok(())
    }

    /// Appends an `Option<T>` into the builder
    pub fn append_option(&mut self, v: Option<T::Native>) -> Result<()> {
        match v {
            None => self.append_null()?,
            Some(v) => self.append_value(v)?,
        };
        Ok(())
    }

    /// Appends a slice of type `T` into the builder
    pub fn append_slice(&mut self, v: &[T::Native]) -> Result<()> {
        self.bitmap_builder.append_n(v.len(), true)?;
        self.values_builder.append_slice(v)?;
        Ok(())
    }

    /// Builds the `PrimitiveArray` and reset this builder.
    pub fn finish(&mut self) -> PrimitiveArray<T> {
        let len = self.len();
        let null_bit_buffer = self.bitmap_builder.finish();
        let null_count = len - bit_util::count_set_bits(null_bit_buffer.data());
        let mut builder = ArrayData::builder(T::get_data_type())
            .len(len)
            .add_buffer(self.values_builder.finish());
        if null_count > 0 {
            builder = builder
                .null_count(null_count)
                .null_bit_buffer(null_bit_buffer);
        }
        let data = builder.build();
        PrimitiveArray::<T>::from(data)
    }

    /// Builds the `DictionaryArray` and reset this builder.
    pub fn finish_dict(&mut self, values: ArrayRef) -> DictionaryArray<T> {
        let len = self.len();
        let null_bit_buffer = self.bitmap_builder.finish();
        let null_count = len - bit_util::count_set_bits(null_bit_buffer.data());
        let data_type = DataType::Dictionary(
            Box::new(T::get_data_type()),
            Box::new(values.data_type().clone()),
        );
        let mut builder = ArrayData::builder(data_type)
            .len(len)
            .add_buffer(self.values_builder.finish());
        if null_count > 0 {
            builder = builder
                .null_count(null_count)
                .null_bit_buffer(null_bit_buffer);
        }
        builder = builder.add_child_data(values.data());
        DictionaryArray::<T>::from(builder.build())
    }
}

///  Array builder for `ListArray`
pub struct ListBuilder<T: ArrayBuilder> {
    offsets_builder: Int32BufferBuilder,
    bitmap_builder: BooleanBufferBuilder,
    values_builder: T,
    len: usize,
}

impl<T: ArrayBuilder> ListBuilder<T> {
    /// Creates a new `ListArrayBuilder` from a given values array builder
    pub fn new(values_builder: T) -> Self {
        let capacity = values_builder.len();
        Self::with_capacity(values_builder, capacity)
    }

    /// Creates a new `ListArrayBuilder` from a given values array builder
    /// `capacity` is the number of items to pre-allocate space for in this builder
    pub fn with_capacity(values_builder: T, capacity: usize) -> Self {
        let mut offsets_builder = Int32BufferBuilder::new(capacity + 1);
        offsets_builder.append(0).unwrap();
        Self {
            offsets_builder,
            bitmap_builder: BooleanBufferBuilder::new(capacity),
            values_builder,
            len: 0,
        }
    }
}

impl<T: ArrayBuilder> ArrayBuilder for ListBuilder<T>
where
    T: 'static,
{
    /// Returns the builder as a non-mutable `Any` reference.
    fn as_any(&self) -> &Any {
        self
    }

    /// Returns the builder as a mutable `Any` reference.
    fn as_any_mut(&mut self) -> &mut Any {
        self
    }

    /// Returns the boxed builder as a box of `Any`.
    fn into_box_any(self: Box<Self>) -> Box<Any> {
        self
    }

    /// Returns the number of array slots in the builder
    fn len(&self) -> usize {
        self.len
    }

    /// Builds the array and reset this builder.
    fn finish(&mut self) -> ArrayRef {
        Arc::new(self.finish())
    }
}

impl<T: ArrayBuilder> ListBuilder<T>
where
    T: 'static,
{
    /// Returns the child array builder as a mutable reference.
    ///
    /// This mutable reference can be used to append values into the child array builder,
    /// but you must call `append` to delimit each distinct list value.
    pub fn values(&mut self) -> &mut T {
        &mut self.values_builder
    }

    /// Finish the current variable-length list array slot
    pub fn append(&mut self, is_valid: bool) -> Result<()> {
        self.offsets_builder
            .append(self.values_builder.len() as i32)?;
        self.bitmap_builder.append(is_valid)?;
        self.len += 1;
        Ok(())
    }

    /// Builds the `ListArray` and reset this builder.
    pub fn finish(&mut self) -> ListArray {
        let len = self.len();
        self.len = 0;
        let values_arr = self
            .values_builder
            .as_any_mut()
            .downcast_mut::<T>()
            .unwrap()
            .finish();
        let values_data = values_arr.data();

        let offset_buffer = self.offsets_builder.finish();
        let null_bit_buffer = self.bitmap_builder.finish();
        self.offsets_builder.append(0).unwrap();
        let data =
            ArrayData::builder(DataType::List(Box::new(values_data.data_type().clone())))
                .len(len)
                .null_count(len - bit_util::count_set_bits(null_bit_buffer.data()))
                .add_buffer(offset_buffer)
                .add_child_data(values_data)
                .null_bit_buffer(null_bit_buffer)
                .build();

        ListArray::from(data)
    }
}

///  Array builder for `ListArray`
pub struct FixedSizeListBuilder<T: ArrayBuilder> {
    bitmap_builder: BooleanBufferBuilder,
    values_builder: T,
    len: usize,
    list_len: i32,
}

impl<T: ArrayBuilder> FixedSizeListBuilder<T> {
    /// Creates a new `FixedSizeListBuilder` from a given values array builder
    /// `length` is the number of values within each array
    pub fn new(values_builder: T, length: i32) -> Self {
        let capacity = values_builder.len();
        Self::with_capacity(values_builder, length, capacity)
    }

    /// Creates a new `FixedSizeListBuilder` from a given values array builder
    /// `length` is the number of values within each array
    /// `capacity` is the number of items to pre-allocate space for in this builder
    pub fn with_capacity(values_builder: T, length: i32, capacity: usize) -> Self {
        let mut offsets_builder = Int32BufferBuilder::new(capacity + 1);
        offsets_builder.append(0).unwrap();
        Self {
            bitmap_builder: BooleanBufferBuilder::new(capacity),
            values_builder,
            len: 0,
            list_len: length,
        }
    }
}

impl<T: ArrayBuilder> ArrayBuilder for FixedSizeListBuilder<T>
where
    T: 'static,
{
    /// Returns the builder as a non-mutable `Any` reference.
    fn as_any(&self) -> &Any {
        self
    }

    /// Returns the builder as a mutable `Any` reference.
    fn as_any_mut(&mut self) -> &mut Any {
        self
    }

    /// Returns the boxed builder as a box of `Any`.
    fn into_box_any(self: Box<Self>) -> Box<Any> {
        self
    }

    /// Returns the number of array slots in the builder
    fn len(&self) -> usize {
        self.len
    }

    /// Builds the array and reset this builder.
    fn finish(&mut self) -> ArrayRef {
        Arc::new(self.finish())
    }
}

impl<T: ArrayBuilder> FixedSizeListBuilder<T>
where
    T: 'static,
{
    /// Returns the child array builder as a mutable reference.
    ///
    /// This mutable reference can be used to append values into the child array builder,
    /// but you must call `append` to delimit each distinct list value.
    pub fn values(&mut self) -> &mut T {
        &mut self.values_builder
    }

    pub fn value_length(&self) -> i32 {
        self.list_len
    }

    /// Finish the current variable-length list array slot
    pub fn append(&mut self, is_valid: bool) -> Result<()> {
        self.bitmap_builder.append(is_valid)?;
        self.len += 1;
        Ok(())
    }

    /// Builds the `FixedSizeListBuilder` and reset this builder.
    pub fn finish(&mut self) -> FixedSizeListArray {
        let len = self.len();
        self.len = 0;
        let values_arr = self
            .values_builder
            .as_any_mut()
            .downcast_mut::<T>()
            .unwrap()
            .finish();
        let values_data = values_arr.data();

<<<<<<< HEAD
        // check that values_data length is multiple of len
        if values_data.len() > 0 {
=======
        // check that values_data length is multiple of len if we have data
        if len != 0 {
>>>>>>> 0f0ea183
            assert!(
                values_data.len() / len == self.list_len as usize,
                "Values of FixedSizeList must have equal lengths, values have length {} and list has {}",
                values_data.len(),
                len
            );
        }

        let null_bit_buffer = self.bitmap_builder.finish();
        let data = ArrayData::builder(DataType::FixedSizeList(
            Box::new(values_data.data_type().clone()),
            self.list_len,
        ))
        .len(len)
        .null_count(len - bit_util::count_set_bits(null_bit_buffer.data()))
        .add_child_data(values_data)
        .null_bit_buffer(null_bit_buffer)
        .build();

        FixedSizeListArray::from(data)
    }
}

///  Array builder for `BinaryArray`
pub struct BinaryBuilder {
    builder: ListBuilder<UInt8Builder>,
}

pub struct StringBuilder {
    builder: ListBuilder<UInt8Builder>,
}

pub struct FixedSizeBinaryBuilder {
    builder: FixedSizeListBuilder<UInt8Builder>,
}

pub trait BinaryArrayBuilder: ArrayBuilder {}

impl BinaryArrayBuilder for BinaryBuilder {}
impl BinaryArrayBuilder for StringBuilder {}
impl BinaryArrayBuilder for FixedSizeBinaryBuilder {}

impl ArrayBuilder for BinaryBuilder {
    /// Returns the builder as a non-mutable `Any` reference.
    fn as_any(&self) -> &Any {
        self
    }

    /// Returns the builder as a mutable `Any` reference.
    fn as_any_mut(&mut self) -> &mut Any {
        self
    }

    /// Returns the boxed builder as a box of `Any`.
    fn into_box_any(self: Box<Self>) -> Box<Any> {
        self
    }

    /// Returns the number of array slots in the builder
    fn len(&self) -> usize {
        self.builder.len()
    }

    /// Builds the array and reset this builder.
    fn finish(&mut self) -> ArrayRef {
        Arc::new(self.finish())
    }
}

impl ArrayBuilder for StringBuilder {
    /// Returns the builder as a non-mutable `Any` reference.
    fn as_any(&self) -> &Any {
        self
    }

    /// Returns the builder as a mutable `Any` reference.
    fn as_any_mut(&mut self) -> &mut Any {
        self
    }

    /// Returns the boxed builder as a box of `Any`.
    fn into_box_any(self: Box<Self>) -> Box<Any> {
        self
    }

    /// Returns the number of array slots in the builder
    fn len(&self) -> usize {
        self.builder.len()
    }

    /// Builds the array and reset this builder.
    fn finish(&mut self) -> ArrayRef {
        Arc::new(self.finish())
    }
}

impl ArrayBuilder for FixedSizeBinaryBuilder {
    /// Returns the builder as a non-mutable `Any` reference.
    fn as_any(&self) -> &Any {
        self
    }

    /// Returns the builder as a mutable `Any` reference.
    fn as_any_mut(&mut self) -> &mut Any {
        self
    }

    /// Returns the boxed builder as a box of `Any`.
    fn into_box_any(self: Box<Self>) -> Box<Any> {
        self
    }

    /// Returns the number of array slots in the builder
    fn len(&self) -> usize {
        self.builder.len()
    }

    /// Builds the array and reset this builder.
    fn finish(&mut self) -> ArrayRef {
        Arc::new(self.finish())
    }
}

impl BinaryBuilder {
    /// Creates a new `BinaryBuilder`, `capacity` is the number of bytes in the values
    /// array
    pub fn new(capacity: usize) -> Self {
        let values_builder = UInt8Builder::new(capacity);
        Self {
            builder: ListBuilder::new(values_builder),
        }
    }

    /// Appends a single byte value into the builder's values array.
    ///
    /// Note, when appending individual byte values you must call `append` to delimit each
    /// distinct list value.
    pub fn append_byte(&mut self, value: u8) -> Result<()> {
        self.builder.values().append_value(value)?;
        Ok(())
    }

    /// Appends a byte slice into the builder.
    ///
    /// Automatically calls the `append` method to delimit the slice appended in as a
    /// distinct array element.
    pub fn append_value(&mut self, value: &[u8]) -> Result<()> {
        self.builder.values().append_slice(value)?;
        self.builder.append(true)?;
        Ok(())
    }

    /// Finish the current variable-length list array slot.
    pub fn append(&mut self, is_valid: bool) -> Result<()> {
        self.builder.append(is_valid)
    }

    /// Append a null value to the array.
    pub fn append_null(&mut self) -> Result<()> {
        self.append(false)
    }

    /// Builds the `BinaryArray` and reset this builder.
    pub fn finish(&mut self) -> BinaryArray {
        BinaryArray::from(self.builder.finish())
    }
}

impl StringBuilder {
    /// Creates a new `StringBuilder`,
    /// `capacity` is the number of bytes of string data to pre-allocate space for in this builder
    pub fn new(capacity: usize) -> Self {
        let values_builder = UInt8Builder::new(capacity);
        Self {
            builder: ListBuilder::new(values_builder),
        }
    }

    /// Creates a new `StringBuilder`,
    /// `data_capacity` is the number of bytes of string data to pre-allocate space for in this builder
    /// `item_capacity` is the number of items to pre-allocate space for in this builder
    pub fn with_capacity(item_capacity: usize, data_capacity: usize) -> Self {
        let values_builder = UInt8Builder::new(data_capacity);
        Self {
            builder: ListBuilder::with_capacity(values_builder, item_capacity),
        }
    }

    /// Appends a string into the builder.
    ///
    /// Automatically calls the `append` method to delimit the string appended in as a
    /// distinct array element.
    pub fn append_value(&mut self, value: &str) -> Result<()> {
        self.builder.values().append_slice(value.as_bytes())?;
        self.builder.append(true)?;
        Ok(())
    }

    /// Finish the current variable-length list array slot.
    pub fn append(&mut self, is_valid: bool) -> Result<()> {
        self.builder.append(is_valid)
    }

    /// Append a null value to the array.
    pub fn append_null(&mut self) -> Result<()> {
        self.append(false)
    }

    /// Builds the `StringArray` and reset this builder.
    pub fn finish(&mut self) -> StringArray {
        StringArray::from(self.builder.finish())
    }
}

impl FixedSizeBinaryBuilder {
    /// Creates a new `BinaryBuilder`, `capacity` is the number of bytes in the values
    /// array
    pub fn new(capacity: usize, byte_width: i32) -> Self {
        let values_builder = UInt8Builder::new(capacity);
        Self {
            builder: FixedSizeListBuilder::new(values_builder, byte_width),
        }
    }

    /// Appends a byte slice into the builder.
    ///
    /// Automatically calls the `append` method to delimit the slice appended in as a
    /// distinct array element.
    pub fn append_value(&mut self, value: &[u8]) -> Result<()> {
        assert_eq!(
            self.builder.value_length(),
            value.len() as i32,
            "Byte slice does not have the same length as FixedSizeBinaryBuilder value lengths"
        );
        self.builder.values().append_slice(value)?;
        self.builder.append(true)
    }

    /// Append a null value to the array.
    pub fn append_null(&mut self) -> Result<()> {
        let length: usize = self.builder.value_length() as usize;
        self.builder.values().append_slice(&vec![0u8; length][..])?;
        self.builder.append(false)
    }

    /// Builds the `FixedSizeBinaryArray` and reset this builder.
    pub fn finish(&mut self) -> FixedSizeBinaryArray {
        FixedSizeBinaryArray::from(self.builder.finish())
    }
}

/// Array builder for Struct types.
///
/// Note that callers should make sure that methods of all the child field builders are
/// properly called to maintain the consistency of the data structure.
pub struct StructBuilder {
    fields: Vec<Field>,
    field_anys: Vec<Box<Any>>,
    field_builders: Vec<Box<ArrayBuilder>>,
    bitmap_builder: BooleanBufferBuilder,
    len: usize,
}

impl ArrayBuilder for StructBuilder {
    /// Returns the number of array slots in the builder.
    ///
    /// Note that this always return the first child field builder's length, and it is
    /// the caller's responsibility to maintain the consistency that all the child field
    /// builder should have the equal number of elements.
    fn len(&self) -> usize {
        self.len
    }

    /// Builds the array.
    fn finish(&mut self) -> ArrayRef {
        Arc::new(self.finish())
    }

    /// Returns the builder as a non-mutable `Any` reference.
    ///
    /// This is most useful when one wants to call non-mutable APIs on a specific builder
    /// type. In this case, one can first cast this into a `Any`, and then use
    /// `downcast_ref` to get a reference on the specific builder.
    fn as_any(&self) -> &Any {
        self
    }

    /// Returns the builder as a mutable `Any` reference.
    ///
    /// This is most useful when one wants to call mutable APIs on a specific builder
    /// type. In this case, one can first cast this into a `Any`, and then use
    /// `downcast_mut` to get a reference on the specific builder.
    fn as_any_mut(&mut self) -> &mut Any {
        self
    }

    /// Returns the boxed builder as a box of `Any`.
    fn into_box_any(self: Box<Self>) -> Box<Any> {
        self
    }
}

impl StructBuilder {
    pub fn new(fields: Vec<Field>, builders: Vec<Box<ArrayBuilder>>) -> Self {
        let mut field_anys = Vec::with_capacity(builders.len());
        let mut field_builders = Vec::with_capacity(builders.len());

        // Create and maintain two references for each of the input builder. We need the
        // extra `Any` reference because we need to cast the builder to a specific type
        // in `field_builder()` by calling `downcast_mut`.
        for f in builders.into_iter() {
            let raw_f = Box::into_raw(f);
            let raw_f_copy = raw_f;
            unsafe {
                field_anys.push(Box::from_raw(raw_f).into_box_any());
                field_builders.push(Box::from_raw(raw_f_copy));
            }
        }

        Self {
            fields,
            field_anys,
            field_builders,
            bitmap_builder: BooleanBufferBuilder::new(0),
            len: 0,
        }
    }

    pub fn from_schema(schema: Schema, capacity: usize) -> Self {
        let fields = schema.fields();
        let mut builders = Vec::with_capacity(fields.len());
        for f in schema.fields() {
            builders.push(Self::from_field(f.clone(), capacity));
        }
        Self::new(schema.fields, builders)
    }

    fn from_field(f: Field, capacity: usize) -> Box<ArrayBuilder> {
        match f.data_type() {
            DataType::Boolean => Box::new(BooleanBuilder::new(capacity)),
            DataType::Int8 => Box::new(Int8Builder::new(capacity)),
            DataType::Int16 => Box::new(Int16Builder::new(capacity)),
            DataType::Int32 => Box::new(Int32Builder::new(capacity)),
            DataType::Int64 => Box::new(Int64Builder::new(capacity)),
            DataType::UInt8 => Box::new(UInt8Builder::new(capacity)),
            DataType::UInt16 => Box::new(UInt16Builder::new(capacity)),
            DataType::UInt32 => Box::new(UInt32Builder::new(capacity)),
            DataType::UInt64 => Box::new(UInt64Builder::new(capacity)),
            DataType::Float32 => Box::new(Float32Builder::new(capacity)),
            DataType::Float64 => Box::new(Float64Builder::new(capacity)),
            DataType::Binary => Box::new(BinaryBuilder::new(capacity)),
            DataType::FixedSizeBinary(len) => {
                Box::new(FixedSizeBinaryBuilder::new(capacity, *len))
            }
            DataType::Utf8 => Box::new(StringBuilder::new(capacity)),
            DataType::Date32(DateUnit::Day) => Box::new(Date32Builder::new(capacity)),
            DataType::Date64(DateUnit::Millisecond) => {
                Box::new(Date64Builder::new(capacity))
            }
            DataType::Time32(TimeUnit::Second) => {
                Box::new(Time32SecondBuilder::new(capacity))
            }
            DataType::Time32(TimeUnit::Millisecond) => {
                Box::new(Time32MillisecondBuilder::new(capacity))
            }
            DataType::Time64(TimeUnit::Microsecond) => {
                Box::new(Time64MicrosecondBuilder::new(capacity))
            }
            DataType::Time64(TimeUnit::Nanosecond) => {
                Box::new(Time64NanosecondBuilder::new(capacity))
            }
            DataType::Timestamp(TimeUnit::Second, _) => {
                Box::new(TimestampSecondBuilder::new(capacity))
            }
            DataType::Timestamp(TimeUnit::Millisecond, _) => {
                Box::new(TimestampMillisecondBuilder::new(capacity))
            }
            DataType::Timestamp(TimeUnit::Microsecond, _) => {
                Box::new(TimestampMicrosecondBuilder::new(capacity))
            }
            DataType::Timestamp(TimeUnit::Nanosecond, _) => {
                Box::new(TimestampNanosecondBuilder::new(capacity))
            }
            DataType::Interval(IntervalUnit::YearMonth) => {
                Box::new(IntervalYearMonthBuilder::new(capacity))
            }
            DataType::Interval(IntervalUnit::DayTime) => {
                Box::new(IntervalDayTimeBuilder::new(capacity))
            }
            DataType::Duration(TimeUnit::Second) => {
                Box::new(DurationSecondBuilder::new(capacity))
            }
            DataType::Duration(TimeUnit::Millisecond) => {
                Box::new(DurationMillisecondBuilder::new(capacity))
            }
            DataType::Duration(TimeUnit::Microsecond) => {
                Box::new(DurationMicrosecondBuilder::new(capacity))
            }
            DataType::Duration(TimeUnit::Nanosecond) => {
                Box::new(DurationNanosecondBuilder::new(capacity))
            }
            DataType::Struct(fields) => {
                let schema = Schema::new(fields.clone());
                Box::new(Self::from_schema(schema, capacity))
            }
            t => panic!("Data type {:?} is not currently supported", t),
        }
    }

    /// Returns a mutable reference to the child field builder at index `i`.
    /// Result will be `None` if the input type `T` provided doesn't match the actual
    /// field builder's type.
    pub fn field_builder<T: ArrayBuilder>(&mut self, i: usize) -> Option<&mut T> {
        self.field_anys[i].downcast_mut::<T>()
    }

    /// Returns the number of fields for the struct this builder is building.
    pub fn num_fields(&self) -> usize {
        self.field_builders.len()
    }

    /// Appends an element (either null or non-null) to the struct. The actual elements
    /// should be appended for each child sub-array in a consistent way.
    pub fn append(&mut self, is_valid: bool) -> Result<()> {
        self.bitmap_builder.append(is_valid)?;
        self.len += 1;
        Ok(())
    }

    /// Appends a null element to the struct.
    pub fn append_null(&mut self) -> Result<()> {
        self.append(false)
    }

    /// Builds the `StructArray` and reset this builder.
    pub fn finish(&mut self) -> StructArray {
        let mut child_data = Vec::with_capacity(self.field_builders.len());
        for f in &mut self.field_builders {
            let arr = f.finish();
            child_data.push(arr.data());
        }

        let null_bit_buffer = self.bitmap_builder.finish();
        let null_count = self.len - bit_util::count_set_bits(null_bit_buffer.data());
        let mut builder = ArrayData::builder(DataType::Struct(self.fields.clone()))
            .len(self.len)
            .child_data(child_data);
        if null_count > 0 {
            builder = builder
                .null_count(null_count)
                .null_bit_buffer(null_bit_buffer);
        }

        self.len = 0;

        StructArray::from(builder.build())
    }
}

impl Drop for StructBuilder {
    fn drop(&mut self) {
        // To avoid double drop on the field array builders.
        let builders = std::mem::replace(&mut self.field_builders, Vec::new());
        std::mem::forget(builders);
    }
}

/// Array builder for `DictionaryArray`. For example to map a set of byte indices
/// to f32 values. Note that the use of a `HashMap` here will not scale to very large
/// arrays or result in an ordered dictionary.
pub struct PrimitiveDictionaryBuilder<K, V>
where
    K: ArrowPrimitiveType,
    V: ArrowPrimitiveType,
{
    keys_builder: PrimitiveBuilder<K>,
    values_builder: PrimitiveBuilder<V>,
    map: HashMap<Box<[u8]>, K::Native>,
}

impl<K, V> PrimitiveDictionaryBuilder<K, V>
where
    K: ArrowPrimitiveType,
    V: ArrowPrimitiveType,
{
    /// Creates a new `PrimitiveDictionaryBuilder` from a keys builder and a value builder.
    pub fn new(
        keys_builder: PrimitiveBuilder<K>,
        values_builder: PrimitiveBuilder<V>,
    ) -> Self {
        Self {
            keys_builder,
            values_builder,
            map: HashMap::new(),
        }
    }
}

impl<K, V> ArrayBuilder for PrimitiveDictionaryBuilder<K, V>
where
    K: ArrowPrimitiveType,
    V: ArrowPrimitiveType,
{
    /// Returns the builder as an non-mutable `Any` reference.
    fn as_any(&self) -> &Any {
        self
    }

    /// Returns the builder as an mutable `Any` reference.
    fn as_any_mut(&mut self) -> &mut Any {
        self
    }

    /// Returns the boxed builder as a box of `Any`.
    fn into_box_any(self: Box<Self>) -> Box<Any> {
        self
    }

    /// Returns the number of array slots in the builder
    fn len(&self) -> usize {
        self.keys_builder.len()
    }

    /// Builds the array and reset this builder.
    fn finish(&mut self) -> ArrayRef {
        Arc::new(self.finish())
    }
}

impl<K, V> PrimitiveDictionaryBuilder<K, V>
where
    K: ArrowPrimitiveType,
    V: ArrowPrimitiveType,
{
    /// Append a primitive value to the array. Return an existing index
    /// if already present in the values array or a new index if the
    /// value is appended to the values array.
    pub fn append(&mut self, value: V::Native) -> Result<K::Native> {
        if let Some(&key) = self.map.get(value.to_byte_slice()) {
            // Append existing value.
            self.keys_builder.append_value(key)?;
            Ok(key)
        } else {
            // Append new value.
            let key = K::Native::from_usize(self.values_builder.len())
                .ok_or(ArrowError::DictionaryKeyOverflowError)?;
            self.values_builder.append_value(value)?;
            self.keys_builder.append_value(key as K::Native)?;
            self.map.insert(value.to_byte_slice().into(), key);
            Ok(key)
        }
    }

    pub fn append_null(&mut self) -> Result<()> {
        self.keys_builder.append_null()
    }

    /// Builds the `DictionaryArray` and reset this builder.
    pub fn finish(&mut self) -> DictionaryArray<K> {
        self.map.clear();
        let value_ref: ArrayRef = Arc::new(self.values_builder.finish());
        self.keys_builder.finish_dict(value_ref)
    }
}

/// Array builder for `DictionaryArray`. For example to map a set of byte indices
/// to f32 values. Note that the use of a `HashMap` here will not scale to very large
/// arrays or result in an ordered dictionary.
pub struct StringDictionaryBuilder<K>
where
    K: ArrowDictionaryKeyType,
{
    keys_builder: PrimitiveBuilder<K>,
    values_builder: StringBuilder,
    map: HashMap<Box<[u8]>, K::Native>,
}

impl<K> StringDictionaryBuilder<K>
where
    K: ArrowDictionaryKeyType,
{
    /// Creates a new `StringDictionaryBuilder` from a keys builder and a value builder.
    pub fn new(keys_builder: PrimitiveBuilder<K>, values_builder: StringBuilder) -> Self {
        Self {
            keys_builder,
            values_builder,
            map: HashMap::new(),
        }
    }
}

impl<K> ArrayBuilder for StringDictionaryBuilder<K>
where
    K: ArrowDictionaryKeyType,
{
    /// Returns the builder as an non-mutable `Any` reference.
    fn as_any(&self) -> &Any {
        self
    }

    /// Returns the builder as an mutable `Any` reference.
    fn as_any_mut(&mut self) -> &mut Any {
        self
    }

    /// Returns the boxed builder as a box of `Any`.
    fn into_box_any(self: Box<Self>) -> Box<Any> {
        self
    }

    /// Returns the number of array slots in the builder
    fn len(&self) -> usize {
        self.keys_builder.len()
    }

    /// Builds the array and reset this builder.
    fn finish(&mut self) -> ArrayRef {
        Arc::new(self.finish())
    }
}

impl<K> StringDictionaryBuilder<K>
where
    K: ArrowDictionaryKeyType,
{
    /// Append a primitive value to the array. Return an existing index
    /// if already present in the values array or a new index if the
    /// value is appended to the values array.
    pub fn append(&mut self, value: &str) -> Result<K::Native> {
        if let Some(&key) = self.map.get(value.as_bytes()) {
            // Append existing value.
            self.keys_builder.append_value(key)?;
            Ok(key)
        } else {
            // Append new value.
            let key = K::Native::from_usize(self.values_builder.len())
                .ok_or(ArrowError::DictionaryKeyOverflowError)?;
            self.values_builder.append_value(value)?;
            self.keys_builder.append_value(key as K::Native)?;
            self.map.insert(value.as_bytes().into(), key);
            Ok(key)
        }
    }

    pub fn append_null(&mut self) -> Result<()> {
        self.keys_builder.append_null()
    }

    /// Builds the `DictionaryArray` and reset this builder.
    pub fn finish(&mut self) -> DictionaryArray<K> {
        self.map.clear();
        let value_ref: ArrayRef = Arc::new(self.values_builder.finish());
        self.keys_builder.finish_dict(value_ref)
    }
}

#[cfg(test)]
mod tests {
    use super::*;

    use crate::array::Array;
    use crate::bitmap::Bitmap;

    #[test]
    fn test_builder_i32_empty() {
        let mut b = Int32BufferBuilder::new(5);
        assert_eq!(0, b.len());
        assert_eq!(16, b.capacity());
        let a = b.finish();
        assert_eq!(0, a.len());
    }

    #[test]
    fn test_builder_i32_alloc_zero_bytes() {
        let mut b = Int32BufferBuilder::new(0);
        b.append(123).unwrap();
        let a = b.finish();
        assert_eq!(4, a.len());
    }

    #[test]
    fn test_builder_i32() {
        let mut b = Int32BufferBuilder::new(5);
        for i in 0..5 {
            b.append(i).unwrap();
        }
        assert_eq!(16, b.capacity());
        let a = b.finish();
        assert_eq!(20, a.len());
    }

    #[test]
    fn test_builder_i32_grow_buffer() {
        let mut b = Int32BufferBuilder::new(2);
        assert_eq!(16, b.capacity());
        for i in 0..20 {
            b.append(i).unwrap();
        }
        assert_eq!(32, b.capacity());
        let a = b.finish();
        assert_eq!(80, a.len());
    }

    #[test]
    fn test_builder_finish() {
        let mut b = Int32BufferBuilder::new(5);
        assert_eq!(16, b.capacity());
        for i in 0..10 {
            b.append(i).unwrap();
        }
        let mut a = b.finish();
        assert_eq!(40, a.len());
        assert_eq!(0, b.len());
        assert_eq!(0, b.capacity());

        // Try build another buffer after cleaning up.
        for i in 0..20 {
            b.append(i).unwrap()
        }
        assert_eq!(32, b.capacity());
        a = b.finish();
        assert_eq!(80, a.len());
    }

    #[test]
    fn test_reserve() {
        let mut b = UInt8BufferBuilder::new(2);
        assert_eq!(64, b.capacity());
        b.reserve(64).unwrap();
        assert_eq!(64, b.capacity());
        b.reserve(65).unwrap();
        assert_eq!(128, b.capacity());

        let mut b = Int32BufferBuilder::new(2);
        assert_eq!(16, b.capacity());
        b.reserve(16).unwrap();
        assert_eq!(16, b.capacity());
        b.reserve(17).unwrap();
        assert_eq!(32, b.capacity());
    }

    #[test]
    fn test_append_slice() {
        let mut b = UInt8BufferBuilder::new(0);
        b.append_slice("Hello, ".as_bytes()).unwrap();
        b.append_slice("World!".as_bytes()).unwrap();
        let buffer = b.finish();
        assert_eq!(13, buffer.len());

        let mut b = Int32BufferBuilder::new(0);
        b.append_slice(&[32, 54]).unwrap();
        let buffer = b.finish();
        assert_eq!(8, buffer.len());
    }

    #[test]
    fn test_write_bytes() {
        let mut b = BooleanBufferBuilder::new(4);
        b.append(false).unwrap();
        b.append(true).unwrap();
        b.append(false).unwrap();
        b.append(true).unwrap();
        assert_eq!(4, b.len());
        assert_eq!(512, b.capacity());
        let buffer = b.finish();
        assert_eq!(1, buffer.len());

        let mut b = BooleanBufferBuilder::new(4);
        b.append_slice(&[false, true, false, true]).unwrap();
        assert_eq!(4, b.len());
        assert_eq!(512, b.capacity());
        let buffer = b.finish();
        assert_eq!(1, buffer.len());
    }

    #[test]
    fn test_write_bytes_i32() {
        let mut b = Int32BufferBuilder::new(4);
        let bytes = [8, 16, 32, 64].to_byte_slice();
        b.write_bytes(bytes, 4).unwrap();
        assert_eq!(4, b.len());
        assert_eq!(16, b.capacity());
        let buffer = b.finish();
        assert_eq!(16, buffer.len());
    }

    #[test]
    #[should_panic(expected = "Could not write to Buffer, not big enough")]
    fn test_write_too_many_bytes() {
        let mut b = Int32BufferBuilder::new(0);
        let bytes = [8, 16, 32, 64].to_byte_slice();
        b.write_bytes(bytes, 4).unwrap();
    }

    #[test]
    fn test_boolean_array_builder_append_slice() {
        let arr1 =
            BooleanArray::from(vec![Some(true), Some(false), None, None, Some(false)]);

        let mut builder = BooleanArray::builder(0);
        builder.append_slice(&[true, false]).unwrap();
        builder.append_null().unwrap();
        builder.append_null().unwrap();
        builder.append_value(false).unwrap();
        let arr2 = builder.finish();

        assert_eq!(arr1.len(), arr2.len());
        assert_eq!(arr1.offset(), arr2.offset());
        assert_eq!(arr1.null_count(), arr2.null_count());
        for i in 0..5 {
            assert_eq!(arr1.is_null(i), arr2.is_null(i));
            assert_eq!(arr1.is_valid(i), arr2.is_valid(i));
            if arr1.is_valid(i) {
                assert_eq!(arr1.value(i), arr2.value(i));
            }
        }
    }

    #[test]
    fn test_boolean_builder_increases_buffer_len() {
        // 00000010 01001000
        let buf = Buffer::from([72_u8, 2_u8]);
        let mut builder = BooleanBufferBuilder::new(8);

        for i in 0..10 {
            if i == 3 || i == 6 || i == 9 {
                builder.append(true).unwrap();
            } else {
                builder.append(false).unwrap();
            }
        }
        let buf2 = builder.finish();

        assert_eq!(buf.len(), buf2.len());
        assert_eq!(buf.data(), buf2.data());
    }

    #[test]
    fn test_primitive_array_builder_i32() {
        let mut builder = Int32Array::builder(5);
        for i in 0..5 {
            builder.append_value(i).unwrap();
        }
        let arr = builder.finish();
        assert_eq!(5, arr.len());
        assert_eq!(0, arr.offset());
        assert_eq!(0, arr.null_count());
        for i in 0..5 {
            assert!(!arr.is_null(i));
            assert!(arr.is_valid(i));
            assert_eq!(i as i32, arr.value(i));
        }
    }

    #[test]
    fn test_primitive_array_builder_date32() {
        let mut builder = Date32Array::builder(5);
        for i in 0..5 {
            builder.append_value(i).unwrap();
        }
        let arr = builder.finish();
        assert_eq!(5, arr.len());
        assert_eq!(0, arr.offset());
        assert_eq!(0, arr.null_count());
        for i in 0..5 {
            assert!(!arr.is_null(i));
            assert!(arr.is_valid(i));
            assert_eq!(i as i32, arr.value(i));
        }
    }

    #[test]
    fn test_primitive_array_builder_timestamp_second() {
        let mut builder = TimestampSecondArray::builder(5);
        for i in 0..5 {
            builder.append_value(i).unwrap();
        }
        let arr = builder.finish();
        assert_eq!(5, arr.len());
        assert_eq!(0, arr.offset());
        assert_eq!(0, arr.null_count());
        for i in 0..5 {
            assert!(!arr.is_null(i));
            assert!(arr.is_valid(i));
            assert_eq!(i as i64, arr.value(i));
        }
    }

    #[test]
    fn test_primitive_array_builder_bool() {
        // 00000010 01001000
        let buf = Buffer::from([72_u8, 2_u8]);
        let mut builder = BooleanArray::builder(10);
        for i in 0..10 {
            if i == 3 || i == 6 || i == 9 {
                builder.append_value(true).unwrap();
            } else {
                builder.append_value(false).unwrap();
            }
        }

        let arr = builder.finish();
        assert_eq!(buf, arr.values());
        assert_eq!(10, arr.len());
        assert_eq!(0, arr.offset());
        assert_eq!(0, arr.null_count());
        for i in 0..10 {
            assert!(!arr.is_null(i));
            assert!(arr.is_valid(i));
            assert_eq!(i == 3 || i == 6 || i == 9, arr.value(i), "failed at {}", i)
        }
    }

    #[test]
    fn test_primitive_array_builder_append_option() {
        let arr1 = Int32Array::from(vec![Some(0), None, Some(2), None, Some(4)]);

        let mut builder = Int32Array::builder(5);
        builder.append_option(Some(0)).unwrap();
        builder.append_option(None).unwrap();
        builder.append_option(Some(2)).unwrap();
        builder.append_option(None).unwrap();
        builder.append_option(Some(4)).unwrap();
        let arr2 = builder.finish();

        assert_eq!(arr1.len(), arr2.len());
        assert_eq!(arr1.offset(), arr2.offset());
        assert_eq!(arr1.null_count(), arr2.null_count());
        for i in 0..5 {
            assert_eq!(arr1.is_null(i), arr2.is_null(i));
            assert_eq!(arr1.is_valid(i), arr2.is_valid(i));
            if arr1.is_valid(i) {
                assert_eq!(arr1.value(i), arr2.value(i));
            }
        }
    }

    #[test]
    fn test_primitive_array_builder_append_null() {
        let arr1 = Int32Array::from(vec![Some(0), Some(2), None, None, Some(4)]);

        let mut builder = Int32Array::builder(5);
        builder.append_value(0).unwrap();
        builder.append_value(2).unwrap();
        builder.append_null().unwrap();
        builder.append_null().unwrap();
        builder.append_value(4).unwrap();
        let arr2 = builder.finish();

        assert_eq!(arr1.len(), arr2.len());
        assert_eq!(arr1.offset(), arr2.offset());
        assert_eq!(arr1.null_count(), arr2.null_count());
        for i in 0..5 {
            assert_eq!(arr1.is_null(i), arr2.is_null(i));
            assert_eq!(arr1.is_valid(i), arr2.is_valid(i));
            if arr1.is_valid(i) {
                assert_eq!(arr1.value(i), arr2.value(i));
            }
        }
    }

    #[test]
    fn test_primitive_array_builder_append_slice() {
        let arr1 = Int32Array::from(vec![Some(0), Some(2), None, None, Some(4)]);

        let mut builder = Int32Array::builder(5);
        builder.append_slice(&[0, 2]).unwrap();
        builder.append_null().unwrap();
        builder.append_null().unwrap();
        builder.append_value(4).unwrap();
        let arr2 = builder.finish();

        assert_eq!(arr1.len(), arr2.len());
        assert_eq!(arr1.offset(), arr2.offset());
        assert_eq!(arr1.null_count(), arr2.null_count());
        for i in 0..5 {
            assert_eq!(arr1.is_null(i), arr2.is_null(i));
            assert_eq!(arr1.is_valid(i), arr2.is_valid(i));
            if arr1.is_valid(i) {
                assert_eq!(arr1.value(i), arr2.value(i));
            }
        }
    }

    #[test]
    fn test_primitive_array_builder_finish() {
        let mut builder = Int32Builder::new(5);
        builder.append_slice(&[2, 4, 6, 8]).unwrap();
        let mut arr = builder.finish();
        assert_eq!(4, arr.len());
        assert_eq!(0, builder.len());

        builder.append_slice(&[1, 3, 5, 7, 9]).unwrap();
        arr = builder.finish();
        assert_eq!(5, arr.len());
        assert_eq!(0, builder.len());
    }

    #[test]
    fn test_list_array_builder() {
        let values_builder = Int32Builder::new(10);
        let mut builder = ListBuilder::new(values_builder);

        //  [[0, 1, 2], [3, 4, 5], [6, 7]]
        builder.values().append_value(0).unwrap();
        builder.values().append_value(1).unwrap();
        builder.values().append_value(2).unwrap();
        builder.append(true).unwrap();
        builder.values().append_value(3).unwrap();
        builder.values().append_value(4).unwrap();
        builder.values().append_value(5).unwrap();
        builder.append(true).unwrap();
        builder.values().append_value(6).unwrap();
        builder.values().append_value(7).unwrap();
        builder.append(true).unwrap();
        let list_array = builder.finish();

        let values = list_array.values().data().buffers()[0].clone();
        assert_eq!(
            Buffer::from(&[0, 1, 2, 3, 4, 5, 6, 7].to_byte_slice()),
            values
        );
        assert_eq!(
            Buffer::from(&[0, 3, 6, 8].to_byte_slice()),
            list_array.data().buffers()[0].clone()
        );
        assert_eq!(DataType::Int32, list_array.value_type());
        assert_eq!(3, list_array.len());
        assert_eq!(0, list_array.null_count());
        assert_eq!(6, list_array.value_offset(2));
        assert_eq!(2, list_array.value_length(2));
        for i in 0..3 {
            assert!(list_array.is_valid(i));
            assert!(!list_array.is_null(i));
        }
    }

    #[test]
    fn test_list_array_builder_nulls() {
        let values_builder = Int32Builder::new(10);
        let mut builder = ListBuilder::new(values_builder);

        //  [[0, 1, 2], null, [3, null, 5], [6, 7]]
        builder.values().append_value(0).unwrap();
        builder.values().append_value(1).unwrap();
        builder.values().append_value(2).unwrap();
        builder.append(true).unwrap();
        builder.append(false).unwrap();
        builder.values().append_value(3).unwrap();
        builder.values().append_null().unwrap();
        builder.values().append_value(5).unwrap();
        builder.append(true).unwrap();
        builder.values().append_value(6).unwrap();
        builder.values().append_value(7).unwrap();
        builder.append(true).unwrap();
        let list_array = builder.finish();

        assert_eq!(DataType::Int32, list_array.value_type());
        assert_eq!(4, list_array.len());
        assert_eq!(1, list_array.null_count());
        assert_eq!(3, list_array.value_offset(2));
        assert_eq!(3, list_array.value_length(2));
    }

    #[test]
    fn test_fixed_size_list_array_builder() {
        let values_builder = Int32Builder::new(10);
        let mut builder = FixedSizeListBuilder::new(values_builder, 3);

        //  [[0, 1, 2], null, [3, null, 5], [6, 7, null]]
        builder.values().append_value(0).unwrap();
        builder.values().append_value(1).unwrap();
        builder.values().append_value(2).unwrap();
        builder.append(true).unwrap();
        builder.values().append_null().unwrap();
        builder.values().append_null().unwrap();
        builder.values().append_null().unwrap();
        builder.append(false).unwrap();
        builder.values().append_value(3).unwrap();
        builder.values().append_null().unwrap();
        builder.values().append_value(5).unwrap();
        builder.append(true).unwrap();
        builder.values().append_value(6).unwrap();
        builder.values().append_value(7).unwrap();
        builder.values().append_null().unwrap();
        builder.append(true).unwrap();
        let list_array = builder.finish();

        assert_eq!(DataType::Int32, list_array.value_type());
        assert_eq!(4, list_array.len());
        assert_eq!(1, list_array.null_count());
        assert_eq!(6, list_array.value_offset(2));
        assert_eq!(3, list_array.value_length());
    }

    #[test]
    fn test_list_array_builder_finish() {
        let values_builder = Int32Array::builder(5);
        let mut builder = ListBuilder::new(values_builder);

        builder.values().append_slice(&[1, 2, 3]).unwrap();
        builder.append(true).unwrap();
        builder.values().append_slice(&[4, 5, 6]).unwrap();
        builder.append(true).unwrap();

        let mut arr = builder.finish();
        assert_eq!(2, arr.len());
        assert_eq!(0, builder.len());

        builder.values().append_slice(&[7, 8, 9]).unwrap();
        builder.append(true).unwrap();
        arr = builder.finish();
        assert_eq!(1, arr.len());
        assert_eq!(0, builder.len());
    }

    #[test]
    fn test_fixed_size_list_array_builder_empty() {
        let values_builder = Int32Array::builder(5);
        let mut builder = FixedSizeListBuilder::new(values_builder, 3);

        let arr = builder.finish();
        assert_eq!(0, arr.len());
        assert_eq!(0, builder.len());
    }

    #[test]
    fn test_fixed_size_list_array_builder_finish() {
        let values_builder = Int32Array::builder(5);
        let mut builder = FixedSizeListBuilder::new(values_builder, 3);

        builder.values().append_slice(&[1, 2, 3]).unwrap();
        builder.append(true).unwrap();
        builder.values().append_slice(&[4, 5, 6]).unwrap();
        builder.append(true).unwrap();

        let mut arr = builder.finish();
        assert_eq!(2, arr.len());
        assert_eq!(0, builder.len());

        builder.values().append_slice(&[7, 8, 9]).unwrap();
        builder.append(true).unwrap();
        arr = builder.finish();
        assert_eq!(1, arr.len());
        assert_eq!(0, builder.len());
    }

    #[test]
    fn test_list_list_array_builder() {
        let primitive_builder = Int32Builder::new(10);
        let values_builder = ListBuilder::new(primitive_builder);
        let mut builder = ListBuilder::new(values_builder);

        //  [[[1, 2], [3, 4]], [[5, 6, 7], null, [8]], null, [[9, 10]]]
        builder.values().values().append_value(1).unwrap();
        builder.values().values().append_value(2).unwrap();
        builder.values().append(true).unwrap();
        builder.values().values().append_value(3).unwrap();
        builder.values().values().append_value(4).unwrap();
        builder.values().append(true).unwrap();
        builder.append(true).unwrap();

        builder.values().values().append_value(5).unwrap();
        builder.values().values().append_value(6).unwrap();
        builder.values().values().append_value(7).unwrap();
        builder.values().append(true).unwrap();
        builder.values().append(false).unwrap();
        builder.values().values().append_value(8).unwrap();
        builder.values().append(true).unwrap();
        builder.append(true).unwrap();

        builder.append(false).unwrap();

        builder.values().values().append_value(9).unwrap();
        builder.values().values().append_value(10).unwrap();
        builder.values().append(true).unwrap();
        builder.append(true).unwrap();

        let list_array = builder.finish();

        assert_eq!(4, list_array.len());
        assert_eq!(1, list_array.null_count());
        assert_eq!(
            Buffer::from(&[0, 2, 5, 5, 6].to_byte_slice()),
            list_array.data().buffers()[0].clone()
        );

        assert_eq!(6, list_array.values().data().len());
        assert_eq!(1, list_array.values().data().null_count());
        assert_eq!(
            Buffer::from(&[0, 2, 4, 7, 7, 8, 10].to_byte_slice()),
            list_array.values().data().buffers()[0].clone()
        );

        assert_eq!(10, list_array.values().data().child_data()[0].len());
        assert_eq!(0, list_array.values().data().child_data()[0].null_count());
        assert_eq!(
            Buffer::from(&[1, 2, 3, 4, 5, 6, 7, 8, 9, 10].to_byte_slice()),
            list_array.values().data().child_data()[0].buffers()[0].clone()
        );
    }

    #[test]
    fn test_binary_array_builder() {
        let mut builder = BinaryBuilder::new(20);

        builder.append_byte(b'h').unwrap();
        builder.append_byte(b'e').unwrap();
        builder.append_byte(b'l').unwrap();
        builder.append_byte(b'l').unwrap();
        builder.append_byte(b'o').unwrap();
        builder.append(true).unwrap();
        builder.append(true).unwrap();
        builder.append_byte(b'w').unwrap();
        builder.append_byte(b'o').unwrap();
        builder.append_byte(b'r').unwrap();
        builder.append_byte(b'l').unwrap();
        builder.append_byte(b'd').unwrap();
        builder.append(true).unwrap();

        let array = builder.finish();

        let binary_array = BinaryArray::from(array);

        assert_eq!(3, binary_array.len());
        assert_eq!(0, binary_array.null_count());
        assert_eq!([b'h', b'e', b'l', b'l', b'o'], binary_array.value(0));
        assert_eq!([] as [u8; 0], binary_array.value(1));
        assert_eq!([b'w', b'o', b'r', b'l', b'd'], binary_array.value(2));
        assert_eq!(5, binary_array.value_offset(2));
        assert_eq!(5, binary_array.value_length(2));
    }

    #[test]
    fn test_string_array_builder() {
        let mut builder = StringBuilder::new(20);

        builder.append_value("hello").unwrap();
        builder.append(true).unwrap();
        builder.append_value("world").unwrap();

        let array = builder.finish();

        let string_array = StringArray::from(array);

        assert_eq!(3, string_array.len());
        assert_eq!(0, string_array.null_count());
        assert_eq!("hello", string_array.value(0));
        assert_eq!("", string_array.value(1));
        assert_eq!("world", string_array.value(2));
        assert_eq!(5, string_array.value_offset(2));
        assert_eq!(5, string_array.value_length(2));
    }

    #[test]
    fn test_fixed_size_binary_builder() {
        let mut builder = FixedSizeBinaryBuilder::new(15, 5);

        //  [b"hello", null, "arrow"]
        builder.append_value(b"hello").unwrap();
        builder.append_null().unwrap();
        builder.append_value(b"arrow").unwrap();
        let fixed_size_binary_array: FixedSizeBinaryArray = builder.finish();

        assert_eq!(
            &DataType::FixedSizeBinary(5),
            fixed_size_binary_array.data_type()
        );
        assert_eq!(3, fixed_size_binary_array.len());
        assert_eq!(1, fixed_size_binary_array.null_count());
        assert_eq!(10, fixed_size_binary_array.value_offset(2));
        assert_eq!(5, fixed_size_binary_array.value_length());
    }

    #[test]
    fn test_string_array_builder_finish() {
        let mut builder = StringBuilder::new(10);

        builder.append_value("hello").unwrap();
        builder.append_value("world").unwrap();

        let mut arr = builder.finish();
        assert_eq!(2, arr.len());
        assert_eq!(0, builder.len());

        builder.append_value("arrow").unwrap();
        arr = builder.finish();
        assert_eq!(1, arr.len());
        assert_eq!(0, builder.len());
    }

    #[test]
    fn test_string_array_builder_append_string() {
        let mut builder = StringBuilder::new(20);

        let var = "hello".to_owned();
        builder.append_value(&var).unwrap();
        builder.append(true).unwrap();
        builder.append_value("world").unwrap();

        let array = builder.finish();

        let string_array = StringArray::from(array);

        assert_eq!(3, string_array.len());
        assert_eq!(0, string_array.null_count());
        assert_eq!("hello", string_array.value(0));
        assert_eq!("", string_array.value(1));
        assert_eq!("world", string_array.value(2));
        assert_eq!(5, string_array.value_offset(2));
        assert_eq!(5, string_array.value_length(2));
    }

    #[test]
    fn test_struct_array_builder() {
        let string_builder = StringBuilder::new(4);
        let int_builder = Int32Builder::new(4);

        let mut fields = Vec::new();
        let mut field_builders = Vec::new();
        fields.push(Field::new("f1", DataType::Utf8, false));
        field_builders.push(Box::new(string_builder) as Box<ArrayBuilder>);
        fields.push(Field::new("f2", DataType::Int32, false));
        field_builders.push(Box::new(int_builder) as Box<ArrayBuilder>);

        let mut builder = StructBuilder::new(fields, field_builders);
        assert_eq!(2, builder.num_fields());

        let string_builder = builder
            .field_builder::<StringBuilder>(0)
            .expect("builder at field 0 should be string builder");
        string_builder.append_value("joe").unwrap();
        string_builder.append_null().unwrap();
        string_builder.append_null().unwrap();
        string_builder.append_value("mark").unwrap();

        let int_builder = builder
            .field_builder::<Int32Builder>(1)
            .expect("builder at field 1 should be int builder");
        int_builder.append_value(1).unwrap();
        int_builder.append_value(2).unwrap();
        int_builder.append_null().unwrap();
        int_builder.append_value(4).unwrap();

        builder.append(true).unwrap();
        builder.append(true).unwrap();
        builder.append_null().unwrap();
        builder.append(true).unwrap();

        let arr = builder.finish();

        let struct_data = arr.data();
        assert_eq!(4, struct_data.len());
        assert_eq!(1, struct_data.null_count());
        assert_eq!(
            &Some(Bitmap::from(Buffer::from(&[11_u8]))),
            struct_data.null_bitmap()
        );

        let expected_string_data = ArrayData::builder(DataType::Utf8)
            .len(4)
            .null_count(2)
            .null_bit_buffer(Buffer::from(&[9_u8]))
            .add_buffer(Buffer::from(&[0, 3, 3, 3, 7].to_byte_slice()))
            .add_buffer(Buffer::from("joemark".as_bytes()))
            .build();

        let expected_int_data = ArrayData::builder(DataType::Int32)
            .len(4)
            .null_count(1)
            .null_bit_buffer(Buffer::from(&[11_u8]))
            .add_buffer(Buffer::from(&[1, 2, 0, 4].to_byte_slice()))
            .build();

        assert_eq!(expected_string_data, arr.column(0).data());

        // TODO: implement equality for ArrayData
        assert_eq!(expected_int_data.len(), arr.column(1).data().len());
        assert_eq!(
            expected_int_data.null_count(),
            arr.column(1).data().null_count()
        );
        assert_eq!(
            expected_int_data.null_bitmap(),
            arr.column(1).data().null_bitmap()
        );
        let expected_value_buf = expected_int_data.buffers()[0].clone();
        let actual_value_buf = arr.column(1).data().buffers()[0].clone();
        for i in 0..expected_int_data.len() {
            if !expected_int_data.is_null(i) {
                assert_eq!(
                    expected_value_buf.data()[i * 4..(i + 1) * 4],
                    actual_value_buf.data()[i * 4..(i + 1) * 4]
                );
            }
        }
    }

    #[test]
    fn test_struct_array_builder_finish() {
        let int_builder = Int32Builder::new(10);
        let bool_builder = BooleanBuilder::new(10);

        let mut fields = Vec::new();
        let mut field_builders = Vec::new();
        fields.push(Field::new("f1", DataType::Int32, false));
        field_builders.push(Box::new(int_builder) as Box<ArrayBuilder>);
        fields.push(Field::new("f2", DataType::Boolean, false));
        field_builders.push(Box::new(bool_builder) as Box<ArrayBuilder>);

        let mut builder = StructBuilder::new(fields, field_builders);
        builder
            .field_builder::<Int32Builder>(0)
            .unwrap()
            .append_slice(&[0, 1, 2, 3, 4, 5, 6, 7, 8, 9])
            .unwrap();
        builder
            .field_builder::<BooleanBuilder>(1)
            .unwrap()
            .append_slice(&[
                false, true, false, true, false, true, false, true, false, true,
            ])
            .unwrap();

        // Append slot values - all are valid.
        for _ in 0..10 {
            assert!(builder.append(true).is_ok())
        }

        assert_eq!(10, builder.len());

        let arr = builder.finish();

        assert_eq!(10, arr.len());
        assert_eq!(0, builder.len());

        builder
            .field_builder::<Int32Builder>(0)
            .unwrap()
            .append_slice(&[1, 3, 5, 7, 9])
            .unwrap();
        builder
            .field_builder::<BooleanBuilder>(1)
            .unwrap()
            .append_slice(&[false, true, false, true, false])
            .unwrap();

        // Append slot values - all are valid.
        for _ in 0..5 {
            assert!(builder.append(true).is_ok())
        }

        assert_eq!(5, builder.len());

        let arr = builder.finish();

        assert_eq!(5, arr.len());
        assert_eq!(0, builder.len());
    }

    #[test]
    fn test_struct_array_builder_from_schema() {
        let mut fields = Vec::new();
        fields.push(Field::new("f1", DataType::Float32, false));
        fields.push(Field::new("f2", DataType::Utf8, false));
        let mut sub_fields = Vec::new();
        sub_fields.push(Field::new("g1", DataType::Int32, false));
        sub_fields.push(Field::new("g2", DataType::Boolean, false));
        let struct_type = DataType::Struct(sub_fields);
        fields.push(Field::new("f3", struct_type, false));

        let mut builder = StructBuilder::from_schema(Schema::new(fields), 5);
        assert_eq!(3, builder.num_fields());
        assert!(builder.field_builder::<Float32Builder>(0).is_some());
        assert!(builder.field_builder::<StringBuilder>(1).is_some());
        assert!(builder.field_builder::<StructBuilder>(2).is_some());
    }

    #[test]
    #[should_panic(expected = "Data type List(Int64) is not currently supported")]
    fn test_struct_array_builder_from_schema_unsupported_type() {
        let mut fields = Vec::new();
        fields.push(Field::new("f1", DataType::Int16, false));
        let list_type = DataType::List(Box::new(DataType::Int64));
        fields.push(Field::new("f2", list_type, false));

        let _ = StructBuilder::from_schema(Schema::new(fields), 5);
    }

    #[test]
    fn test_struct_array_builder_field_builder_type_mismatch() {
        let int_builder = Int32Builder::new(10);

        let mut fields = Vec::new();
        let mut field_builders = Vec::new();
        fields.push(Field::new("f1", DataType::Int32, false));
        field_builders.push(Box::new(int_builder) as Box<ArrayBuilder>);

        let mut builder = StructBuilder::new(fields, field_builders);
        assert!(builder.field_builder::<BinaryBuilder>(0).is_none());
    }

    #[test]
    fn test_primitive_dictionary_builder() {
        let key_builder = PrimitiveBuilder::<UInt8Type>::new(3);
        let value_builder = PrimitiveBuilder::<UInt32Type>::new(2);
        let mut builder = PrimitiveDictionaryBuilder::new(key_builder, value_builder);
        builder.append(12345678).unwrap();
        builder.append_null().unwrap();
        builder.append(22345678).unwrap();
        let array = builder.finish();

        // Keys are strongly typed.
        let aks: Vec<_> = array.keys().collect();

        // Values are polymorphic and so require a downcast.
        let av = array.values();
        let ava: &UInt32Array = av.as_any().downcast_ref::<UInt32Array>().unwrap();
        let avs: &[u32] = ava.value_slice(0, array.values().len());

        assert_eq!(array.is_null(0), false);
        assert_eq!(array.is_null(1), true);
        assert_eq!(array.is_null(2), false);

        assert_eq!(aks, vec![Some(0), None, Some(1)]);
        assert_eq!(avs, &[12345678, 22345678]);
    }

    #[test]
    fn test_string_dictionary_builder() {
        let key_builder = PrimitiveBuilder::<Int8Type>::new(5);
        let value_builder = StringBuilder::new(2);
        let mut builder = StringDictionaryBuilder::new(key_builder, value_builder);
        builder.append("abc").unwrap();
        builder.append_null().unwrap();
        builder.append("def").unwrap();
        builder.append("def").unwrap();
        builder.append("abc").unwrap();
        let array = builder.finish();

        // Keys are strongly typed.
        let aks: Vec<_> = array.keys().collect();

        // Values are polymorphic and so require a downcast.
        let av = array.values();
        let ava: &StringArray = av.as_any().downcast_ref::<StringArray>().unwrap();

        assert_eq!(aks, vec![Some(0), None, Some(1), Some(1), Some(0)]);
        assert_eq!(ava.value(0), "abc");
        assert_eq!(ava.value(1), "def");
    }

    #[test]
    fn test_primitive_dictionary_overflow() {
        let key_builder = PrimitiveBuilder::<UInt8Type>::new(257);
        let value_builder = PrimitiveBuilder::<UInt32Type>::new(257);
        let mut builder = PrimitiveDictionaryBuilder::new(key_builder, value_builder);
        // 256 unique keys.
        for i in 0..256 {
            builder.append(i + 1000).unwrap();
        }
        // Special error if the key overflows (256th entry)
        assert_eq!(
            builder.append(1257),
            Err(ArrowError::DictionaryKeyOverflowError)
        );
    }
}<|MERGE_RESOLUTION|>--- conflicted
+++ resolved
@@ -743,13 +743,8 @@
             .finish();
         let values_data = values_arr.data();
 
-<<<<<<< HEAD
-        // check that values_data length is multiple of len
-        if values_data.len() > 0 {
-=======
         // check that values_data length is multiple of len if we have data
         if len != 0 {
->>>>>>> 0f0ea183
             assert!(
                 values_data.len() / len == self.list_len as usize,
                 "Values of FixedSizeList must have equal lengths, values have length {} and list has {}",
