--- conflicted
+++ resolved
@@ -187,9 +187,9 @@
     use crate::execution::context::ExecutionContext;
     use crate::execution::physical_plan::csv::CsvReadOptions;
     use crate::logicalplan::Expr::*;
-<<<<<<< HEAD
-    use crate::logicalplan::{can_coerce_from, Operator};
+    use crate::logicalplan::{col, can_coerce_from, Operator};
     use crate::optimizer::utils::get_supertype;
+    use crate::test::arrow_testdata_path;
     use arrow::datatypes::DataType::*;
     use arrow::datatypes::{DataType, Field, Schema};
 
@@ -214,10 +214,9 @@
                 }
             }
         }
-=======
-    use crate::logicalplan::{col, Operator};
-    use crate::test::arrow_testdata_path;
-    use arrow::datatypes::{DataType, Field, Schema};
+
+        Ok(())
+    }
 
     #[test]
     fn test_with_csv_plan() -> Result<()> {
@@ -237,7 +236,6 @@
             format!("{:?}", plan).starts_with("Selection: CAST(#c7 AS Float64) Lt #c12")
         );
 
->>>>>>> 3005bf1b
         Ok(())
     }
 
